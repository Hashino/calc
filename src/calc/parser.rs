use super::lexer::Token;
use std::{error::Error, fmt, iter::Peekable, slice::Iter};

#[derive(Debug)]
pub(super) enum Expr {
    Operation(Operation),
    Value(Value),
}

#[derive(Debug)]
pub(super) enum Operation {
    Unary {
        operation: UnaryOperator,
        operand: Box<Expr>,
    },
    Binary {
        left: Box<Expr>,
        operation: BinaryOperator,
        right: Box<Expr>,
    },
}

#[derive(Debug)]
pub(super) enum Value {
    Number(f64),
    Constant(Constant),
    LastResult,
}

#[derive(Debug)]
pub(super) enum Constant {
    Pi,
    E,
}

#[derive(Debug)]
pub(super) enum UnaryOperator {
    Factorial,  // !
    SquareRoot, // sqrt
    Sin,        // sin
    Cos,        // cos
    Tan,        // tan
    Ln,         // ln
    Floor,      // floor
    Ceil,       // ceil
    Abs,        // abs
    Round,      // round
    Negate,     // unary minus
}

#[derive(Debug)]
pub(super) enum BinaryOperator {
    Add,      // +
    Subtract, // -
    Multiply, // *
    Divide,   // /
    Power,    // ^
    Modulo,   // %
    Log,      // log
}

#[derive(Debug)]
pub(super) struct ParserError {
    message: String,
}

impl fmt::Display for ParserError {
    fn fmt(&self, f: &mut fmt::Formatter) -> fmt::Result {
        write!(f, "{}", self.message)
    }
}

impl Error for ParserError {}

pub(super) struct Parser {}

impl Parser {
    pub(super) fn parse(tokens: &mut Vec<Token>) -> Result<Expr, ParserError> {
        let mut token_iter = tokens.iter().peekable();
        let expr = Parser::parse_expression(&mut token_iter)?;

        if let Some(remaining) = token_iter.peek() {
            return Err(ParserError {
                message: format!("Unexpected token after expression: {:?}", remaining),
            });
        }

        Ok(expr)
    }

    fn parse_expression(tokens: &mut Peekable<Iter<Token>>) -> Result<Expr, ParserError> {
        if tokens.peek().is_none() {
            return Err(ParserError {
                message: String::from("Empty expression"),
            });
        }
        Parser::parse_first(tokens)
    }

<<<<<<< HEAD
    fn parse_expression(mut tokens: Vec<Token>) -> Result<Expr, ParserError> {
        todo!()
=======
    fn parse_first(tokens: &mut Peekable<Iter<Token>>) -> Result<Expr, ParserError> {
        let left = Parser::parse_second(tokens)?;

        while let Some(token) = tokens.peek() {
            match token {
                Token::Plus => {
                    tokens.next();
                    let right = Parser::parse_second(tokens)?;

                    return Ok(Expr::Operation(Operation::Binary {
                        left: Box::new(left),
                        operation: BinaryOperator::Add,
                        right: Box::new(right),
                    }));
                }
                Token::Minus => {
                    tokens.next();
                    let right = Parser::parse_second(tokens)?;

                    return Ok(Expr::Operation(Operation::Binary {
                        left: Box::new(left),
                        operation: BinaryOperator::Subtract,
                        right: Box::new(right),
                    }));
                }
                _ => break,
            }
        }

        Ok(left)
    }

    fn parse_second(tokens: &mut Peekable<Iter<Token>>) -> Result<Expr, ParserError> {
        let left = Parser::parse_third(tokens)?;

        while let Some(token) = tokens.peek() {
            match token {
                Token::Multiply => {
                    tokens.next();
                    let right = Parser::parse_third(tokens)?;

                    return Ok(Expr::Operation(Operation::Binary {
                        left: Box::new(left),
                        operation: BinaryOperator::Multiply,
                        right: Box::new(right),
                    }));
                }
                Token::Divide => {
                    tokens.next();
                    let right = Parser::parse_third(tokens)?;

                    return Ok(Expr::Operation(Operation::Binary {
                        left: Box::new(left),
                        operation: BinaryOperator::Divide,
                        right: Box::new(right),
                    }));
                }
                _ => break,
            }
        }

        Ok(left)
    }

    fn parse_third(tokens: &mut Peekable<Iter<Token>>) -> Result<Expr, ParserError> {
        match tokens.peek() {
            Some(Token::Minus) => {
                tokens.next();
                let operand = Parser::parse_final(tokens)?;

                Ok(Expr::Operation(Operation::Unary {
                    operation: UnaryOperator::Negate,
                    operand: Box::new(operand),
                }))
            }
            _ => Parser::parse_final(tokens),
        }
    }

    fn parse_final(tokens: &mut Peekable<Iter<Token>>) -> Result<Expr, ParserError> {
        match tokens.next() {
            Some(Token::Number(n)) => Ok(Expr::Value(Value::Number(*n))),
            Some(Token::LParen) => {
                let expr = Parser::parse_expression(tokens)?;

                match tokens.next() {
                    Some(Token::RParen) => Ok(expr),
                    _ => Err(ParserError {
                        message: String::from("Expected closing parenthesis"),
                    }),
                }
            }
            Some(Token::Pi) => Ok(Expr::Value(Value::Constant(Constant::Pi))),
            Some(Token::E) => Ok(Expr::Value(Value::Constant(Constant::E))),
            Some(token) => Err(ParserError {
                message: format!("Unexpected token: {:?}", token),
            }),
            None => Err(ParserError {
                message: String::from("Unexpected end of input"),
            }),
        }
>>>>>>> 3396964c
    }
}<|MERGE_RESOLUTION|>--- conflicted
+++ resolved
@@ -1,5 +1,7 @@
+use crate::calc::lexer::{self, Lexer};
+
 use super::lexer::Token;
-use std::{error::Error, fmt, iter::Peekable, slice::Iter};
+use std::{error::Error, fmt, iter::Peekable, vec::IntoIter};
 
 #[derive(Debug)]
 pub(super) enum Expr {
@@ -59,149 +61,36 @@
     Log,      // log
 }
 
-#[derive(Debug)]
-pub(super) struct ParserError {
-    message: String,
+pub(super) struct Parser {
+    tokens: Peekable<IntoIter<Token>>,
 }
 
-impl fmt::Display for ParserError {
-    fn fmt(&self, f: &mut fmt::Formatter) -> fmt::Result {
-        write!(f, "{}", self.message)
-    }
-}
-
-impl Error for ParserError {}
-
-pub(super) struct Parser {}
-
 impl Parser {
-    pub(super) fn parse(tokens: &mut Vec<Token>) -> Result<Expr, ParserError> {
-        let mut token_iter = tokens.iter().peekable();
-        let expr = Parser::parse_expression(&mut token_iter)?;
-
-        if let Some(remaining) = token_iter.peek() {
-            return Err(ParserError {
-                message: format!("Unexpected token after expression: {:?}", remaining),
-            });
-        }
-
-        Ok(expr)
-    }
-
-    fn parse_expression(tokens: &mut Peekable<Iter<Token>>) -> Result<Expr, ParserError> {
-        if tokens.peek().is_none() {
-            return Err(ParserError {
-                message: String::from("Empty expression"),
-            });
-        }
-        Parser::parse_first(tokens)
-    }
-
-<<<<<<< HEAD
-    fn parse_expression(mut tokens: Vec<Token>) -> Result<Expr, ParserError> {
-        todo!()
-=======
-    fn parse_first(tokens: &mut Peekable<Iter<Token>>) -> Result<Expr, ParserError> {
-        let left = Parser::parse_second(tokens)?;
-
-        while let Some(token) = tokens.peek() {
-            match token {
-                Token::Plus => {
-                    tokens.next();
-                    let right = Parser::parse_second(tokens)?;
-
-                    return Ok(Expr::Operation(Operation::Binary {
-                        left: Box::new(left),
-                        operation: BinaryOperator::Add,
-                        right: Box::new(right),
-                    }));
-                }
-                Token::Minus => {
-                    tokens.next();
-                    let right = Parser::parse_second(tokens)?;
-
-                    return Ok(Expr::Operation(Operation::Binary {
-                        left: Box::new(left),
-                        operation: BinaryOperator::Subtract,
-                        right: Box::new(right),
-                    }));
-                }
-                _ => break,
-            }
-        }
-
-        Ok(left)
-    }
-
-    fn parse_second(tokens: &mut Peekable<Iter<Token>>) -> Result<Expr, ParserError> {
-        let left = Parser::parse_third(tokens)?;
-
-        while let Some(token) = tokens.peek() {
-            match token {
-                Token::Multiply => {
-                    tokens.next();
-                    let right = Parser::parse_third(tokens)?;
-
-                    return Ok(Expr::Operation(Operation::Binary {
-                        left: Box::new(left),
-                        operation: BinaryOperator::Multiply,
-                        right: Box::new(right),
-                    }));
-                }
-                Token::Divide => {
-                    tokens.next();
-                    let right = Parser::parse_third(tokens)?;
-
-                    return Ok(Expr::Operation(Operation::Binary {
-                        left: Box::new(left),
-                        operation: BinaryOperator::Divide,
-                        right: Box::new(right),
-                    }));
-                }
-                _ => break,
-            }
-        }
-
-        Ok(left)
-    }
-
-    fn parse_third(tokens: &mut Peekable<Iter<Token>>) -> Result<Expr, ParserError> {
-        match tokens.peek() {
-            Some(Token::Minus) => {
-                tokens.next();
-                let operand = Parser::parse_final(tokens)?;
-
-                Ok(Expr::Operation(Operation::Unary {
-                    operation: UnaryOperator::Negate,
-                    operand: Box::new(operand),
-                }))
-            }
-            _ => Parser::parse_final(tokens),
+    fn new(tokens: Vec<Token>) -> Self {
+        Parser {
+            tokens: tokens.into_iter().peekable(),
         }
     }
 
-    fn parse_final(tokens: &mut Peekable<Iter<Token>>) -> Result<Expr, ParserError> {
-        match tokens.next() {
-            Some(Token::Number(n)) => Ok(Expr::Value(Value::Number(*n))),
-            Some(Token::LParen) => {
-                let expr = Parser::parse_expression(tokens)?;
+    pub(super) fn parse(line: &str) -> Result<Expr, String> {
+        let tokens = Lexer::tokenize(line)?;
 
-                match tokens.next() {
-                    Some(Token::RParen) => Ok(expr),
-                    _ => Err(ParserError {
-                        message: String::from("Expected closing parenthesis"),
-                    }),
-                }
-            }
-            Some(Token::Pi) => Ok(Expr::Value(Value::Constant(Constant::Pi))),
-            Some(Token::E) => Ok(Expr::Value(Value::Constant(Constant::E))),
-            Some(token) => Err(ParserError {
-                message: format!("Unexpected token: {:?}", token),
-            }),
-            None => Err(ParserError {
-                message: String::from("Unexpected end of input"),
-            }),
+        if tokens.is_empty() {
+            return Err("Empty expression".into());
         }
->>>>>>> 3396964c
+
+        let mut parser = Parser::new(tokens.clone());
+
+        let result = parser.parse_expression()?;
+
+        if parser.tokens.peek().is_some() {
+            return Err("Unexpected tokens after expression".into());
+        }
+
+        Ok(result)
+    }
+
+    fn parse_expression(&mut self) -> Result<Expr, String> {
+        todo!()
     }
 }