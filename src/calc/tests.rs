use super::Calculator;

<<<<<<< HEAD
fn eval(expression: &str) -> f64 {
    Calculator::evaluate(expression.to_string()).unwrap()
}

fn eval_err(expression: &str) -> bool {
    Calculator::evaluate(expression.to_string()).is_err()
=======
enum Expect {
    Val(f64),
    Err,
}

// auxiliary function for tests
fn eval(lhs: &str, rhs: Expect) -> bool {
    match Calculator::evaluate(lhs.to_string()) {
        Ok(result) => match rhs {
            Expect::Val(expected) => result == expected,
            Expect::Err => false,
        },
        Err(_) => matches!(rhs, Expect::Err),
    }
}

#[test]
fn test_simple_number() {
    assert!(eval("42", Expect::Val(42.0)));
    assert!(eval("-3.14", Expect::Val(-3.14)));
>>>>>>> 3396964c
}

#[test]
fn test_addition() {
<<<<<<< HEAD
    assert_eq!(eval("2 + 3"), 5.0);
    assert_eq!(eval("1 + 2 + 3"), 6.0);
=======
    assert!(eval("2 + 3", Expect::Val(5.0)));
    assert!(eval("1 + 2 + 3", Expect::Val(6.0)));
>>>>>>> 3396964c
}

#[test]
fn test_subtraction() {
<<<<<<< HEAD
    assert_eq!(eval("5 - 3"), 2.0);
    assert_eq!(eval("10 - 2 - 3"), 5.0);
=======
    assert!(eval("5 - 3", Expect::Val(2.0)));
    assert!(eval("10 - 2 - 3", Expect::Val(5.0)));
>>>>>>> 3396964c
}

#[test]
fn test_multiplication() {
<<<<<<< HEAD
    assert_eq!(eval("4 * 2"), 8.0);
    assert_eq!(eval("2 * 3 * 4"), 24.0);
=======
    assert!(eval("4 * 2", Expect::Val(8.0)));
    assert!(eval("3 * 4 * 2", Expect::Val(24.0)));
>>>>>>> 3396964c
}

#[test]
fn test_division() {
<<<<<<< HEAD
    assert_eq!(eval("8 / 2"), 4.0);
    assert_eq!(eval("20 / 5 / 2"), 2.0);
=======
    assert!(eval("8 / 2", Expect::Val(4.0)));
    assert!(eval("20 / 2 / 5", Expect::Val(2.0)));
>>>>>>> 3396964c
}

#[test]
fn test_precedence() {
<<<<<<< HEAD
    assert_eq!(eval("2 + 3 * 4"), 14.0);
    assert_eq!(eval("10 - 2 / 2"), 9.0);
    assert_eq!(eval("2 + 3 * 4 - 5 / 5"), 13.0);
=======
    assert!(eval("2 + 3 * 4", Expect::Val(14.0)));
    assert!(eval("10 - 2 / 2", Expect::Val(9.0)));
>>>>>>> 3396964c
}

#[test]
fn test_parentheses() {
<<<<<<< HEAD
    assert_eq!(eval("(2 + 3) * 4"), 20.0);
=======
    assert!(eval(" (2 + 3) * 4 ", Expect::Val(20.0)));
    assert!(eval("10 / (2 + 3)", Expect::Val(2.0)));
>>>>>>> 3396964c
}

#[test]
fn test_negative() {
<<<<<<< HEAD
    assert_eq!(eval("10 * -1"), -10.0);
}

#[test]
fn test_exponentiation() {
    assert_eq!(eval("2 ^ 3"), 8.0);
}

#[test]
fn test_modulo() {
    assert_eq!(eval("10 % 3"), 1.0);
}

#[test]
fn test_logarithm() {
    assert_eq!(eval("100 log 10"), 2.0);
}

#[test]
fn test_factorial() {
    assert_eq!(eval("5 !"), 120.0);
}

#[test]
fn test_square_root() {
    assert_eq!(eval("sqrt 16"), 4.0);
}

#[test]
fn test_sine() {
    assert_eq!(eval("sin 90"), 0.8939966636005579);
}

#[test]
fn test_cosine() {
    assert_eq!(eval("cos 0"), 1.0);
}

#[test]
fn test_tangent() {
    assert_eq!(eval("tan 45"), 1.6197751905438615);
}

#[test]
fn test_natural_log() {
    assert_eq!(eval("ln 2.718281828459045"), 1.0);
}

#[test]
fn test_complex_expression() {
    assert_eq!(eval("3 + 5 * 2 - 4 / 2 ^ 2"), 12.0);
    assert_eq!(eval("sqrt 16 + 3 ! - 2 ^ 3"), 2.0);
    assert_eq!(eval("10 log 10 + sin 90 * 2"), 2.7879933272011157);
}

#[test]
fn test_last_result_feature() {
    assert_eq!(eval("10 - 5"), 5.0);
    assert_eq!(eval("- 2"), 3.0);
    assert_eq!(eval("sqrt"), 1.7320508075688772);
    assert_eq!(eval("2 + 3"), 5.0);
}

#[test]
fn test_last_result_only_at_beginning() {
    assert_eq!(eval("10 - 5"), 5.0);
    assert!(eval_err("2 *"));
    assert!(eval_err("2 +"));
}

#[test]
fn test_nested_factorial() {
    assert_eq!(eval("(2!)!"), 2.0);
    assert_eq!(eval("(3!)!"), 720.0);
    assert_eq!(eval("3!!"), 720.0);
}

#[test]
fn test_division_by_zero() {
    assert!(eval_err("5 / 0"));
    assert!(eval_err("0 / 0"));
}

#[test]
fn test_factorial_edge_cases() {
    assert!(eval_err("2.5!"));
    assert_eq!(eval("0!"), 1.0);
}

#[test]
fn test_sqrt_negative() {
    assert!(eval_err("sqrt -1"));
    assert!(eval_err("sqrt -4"));
}

#[test]
fn test_ln_edge_cases() {
    assert!(eval_err("ln 0"));
    assert!(eval_err("ln -1"));
}

#[test]
fn test_log_edge_cases() {
    assert!(eval_err("10 log 1")); // base 1
    assert!(eval_err("-10 log 10")); // negative argument
    assert!(eval_err("10 log -10")); // negative base
=======
    assert!(eval("10 * -1", Expect::Val(-10.0)));
    assert!(eval("5 * -2 + 3", Expect::Val(-7.0)));
>>>>>>> 3396964c
}

#[test]
fn test_parsing_errors() {
<<<<<<< HEAD
    assert!(eval_err("")); // empty string
    assert!(eval_err("abc")); // invalid characters
    assert!(eval_err("2 +")); // incomplete expression
    assert!(eval_err("(2 + 3")); // unmatched parentheses
    assert!(eval_err("2 + 3)")); // extra closing paren
}

#[test]
fn test_modulo_edge_cases() {
    assert_eq!(eval("7 % 3"), 1.0);
    assert_eq!(eval("7.5 % 2"), 1.5);
}

#[test]
fn test_large_numbers() {
    assert_eq!(eval("20!"), 2432902008176640000.0);
    assert_eq!(eval("2 ^ 100"), 1.2676506002282294e30);
    assert!(eval("10 ^ 1000").is_infinite());
}

#[test]
fn test_floor() {
    assert_eq!(eval("floor 3.7"), 3.0);
    assert_eq!(eval("floor (0 - 2.3)"), -3.0);
    assert_eq!(eval("floor 5.0"), 5.0);
    assert_eq!(eval("floor (0 - 5.0)"), -5.0);
}

#[test]
fn test_ceil() {
    assert_eq!(eval("ceil 3.2"), 4.0);
    assert_eq!(eval("ceil (0 - 2.7)"), -2.0);
    assert_eq!(eval("ceil 5.0"), 5.0);
    assert_eq!(eval("ceil (0 - 5.0)"), -5.0);
}

#[test]
fn test_abs() {
    assert_eq!(eval("abs 5"), 5.0);
    assert_eq!(eval("abs (0 - 5)"), 5.0);
    assert_eq!(eval("abs 0"), 0.0);
    assert_eq!(eval("abs (0 - 3.7)"), 3.7);
}

#[test]
fn test_round() {
    assert_eq!(eval("round 3.4"), 3.0);
    assert_eq!(eval("round 3.6"), 4.0);
    assert_eq!(eval("round (0 - 2.4)"), -2.0);
    assert_eq!(eval("round (0 - 2.6)"), -3.0);
    assert_eq!(eval("round 5.0"), 5.0);
}

#[test]
fn test_new_functions_complex() {
    assert_eq!(eval("abs (floor (0 - 3.7))"), 4.0);
    assert_eq!(eval("ceil (sqrt 15)"), 4.0);
    assert_eq!(eval("round 2.5 + 1"), 4.0);
}

#[test]
fn test_pi_constant() {
    let result = eval("pi");
    assert!((result - std::f64::consts::PI).abs() < 1e-10);
}

#[test]
fn test_e_constant() {
    let result = eval("e");
    assert!((result - std::f64::consts::E).abs() < 1e-10);
}

#[test]
fn test_constants_in_expressions() {
    let result = eval("2 * pi");
    assert!((result - 2.0 * std::f64::consts::PI).abs() < 1e-10);

    let result = eval("e ^ 2");
    assert!((result - std::f64::consts::E.powi(2)).abs() < 1e-10);

    let result = eval("sin pi");
    assert!(result.abs() < 1e-10); // sin(π) ≈ 0
}
=======
    assert!(eval("", Expect::Err));
    assert!(eval("abc", Expect::Err));
    assert!(eval("2 +", Expect::Err));
    assert!(eval("(2 + 3", Expect::Err));
    assert!(eval("2 + 3)", Expect::Err));
}

// #[test]
// fn test_exponentiation() {
//     assert_eq!(Calculator::evaluate("2 ^ 3".to_string()).unwrap(), 8.0);
// }
//
// #[test]
// fn test_modulo() {
//     assert_eq!(Calculator::evaluate("10 % 3".to_string()).unwrap(), 1.0);
// }
//
// #[test]
// fn test_logarithm() {
//     assert_eq!(Calculator::evaluate("100 log 10".to_string()).unwrap(), 2.0);
// }
//
// #[test]
// fn test_factorial() {
//     assert_eq!(Calculator::evaluate("5 !".to_string()).unwrap(), 120.0);
// }
//
// #[test]
// fn test_square_root() {
//     assert_eq!(Calculator::evaluate("sqrt 16".to_string()).unwrap(), 4.0);
// }
//
// #[test]
// fn test_sine() {
//     assert_eq!(
//         Calculator::evaluate("sin 90".to_string()).unwrap(),
//         0.8939966636005579
//     );
// }
//
// #[test]
// fn test_cosine() {
//     assert_eq!(Calculator::evaluate("cos 0".to_string()).unwrap(), 1.0);
// }
//
// #[test]
// fn test_tangent() {
//     assert_eq!(
//         Calculator::evaluate("tan 45".to_string()).unwrap(),
//         1.6197751905438615
//     );
// }
//
// #[test]
// fn test_natural_log() {
//     assert_eq!(
//         Calculator::evaluate("ln 2.718281828459045".to_string()).unwrap(),
//         1.0
//     );
// }
//
// #[test]
// fn test_complex_expression() {
//     assert_eq!(
//         Calculator::evaluate("3 + 5 * 2 - 4 / 2 ^ 2".to_string()).unwrap(),
//         12.0
//     );
//     assert_eq!(
//         Calculator::evaluate("sqrt 16 + 3 ! - 2 ^ 3".to_string()).unwrap(),
//         2.0
//     );
//     assert_eq!(
//         Calculator::evaluate("10 log 10 + sin 90 * 2".to_string()).unwrap(),
//         2.7879933272011157
//     );
// }
//
// #[test]
// fn test_last_result_feature() {
//     assert_eq!(Calculator::evaluate("10 - 5".to_string()).unwrap(), 5.0);
//     assert_eq!(Calculator::evaluate("- 2".to_string()).unwrap(), 3.0);
//     assert_eq!(
//         Calculator::evaluate("sqrt".to_string()).unwrap(),
//         1.7320508075688772
//     );
//     assert_eq!(Calculator::evaluate("2 + 3".to_string()).unwrap(), 5.0);
// }
//
// #[test]
// fn test_last_result_only_at_beginning() {
//     assert_eq!(Calculator::evaluate("10 - 5".to_string()).unwrap(), 5.0);
//     assert!(Calculator::evaluate("2 *".to_string()).is_err());
//     assert!(Calculator::evaluate("2 +".to_string()).is_err());
// }
//
// #[test]
// fn test_nested_factorial() {
//     assert_eq!(Calculator::evaluate("(2!)!".to_string()).unwrap(), 2.0);
//     assert_eq!(Calculator::evaluate("(3!)!".to_string()).unwrap(), 720.0);
//     assert_eq!(Calculator::evaluate("3!!".to_string()).unwrap(), 720.0);
// }
//
// #[test]
// fn test_division_by_zero() {
//     assert!(Calculator::evaluate("5 / 0".to_string()).is_err());
//     assert!(Calculator::evaluate("0 / 0".to_string()).is_err());
// }
//
// #[test]
// fn test_factorial_edge_cases() {
//     assert!(Calculator::evaluate("2.5!".to_string()).is_err());
//     assert!(Calculator::evaluate("0!".to_string()).unwrap() == 1.0);
// }
//
// #[test]
// fn test_sqrt_negative() {
//     assert!(Calculator::evaluate("sqrt -1".to_string()).is_err());
//     assert!(Calculator::evaluate("sqrt -4".to_string()).is_err());
// }
//
// #[test]
// fn test_ln_edge_cases() {
//     assert!(Calculator::evaluate("ln 0".to_string()).is_err());
//     assert!(Calculator::evaluate("ln -1".to_string()).is_err());
// }
//
// #[test]
// fn test_log_edge_cases() {
//     assert!(Calculator::evaluate("10 log 1".to_string()).is_err()); // base 1
//     assert!(Calculator::evaluate("-10 log 10".to_string()).is_err()); // negative argument
//     assert!(Calculator::evaluate("10 log -10".to_string()).is_err()); // negative base
// }
// #[test]
// fn test_modulo_edge_cases() {
//     assert_eq!(Calculator::evaluate("7 % 3".to_string()).unwrap(), 1.0);
//     assert_eq!(Calculator::evaluate("7.5 % 2".to_string()).unwrap(), 1.5);
// }
//
// #[test]
// fn test_large_numbers() {
//     // Large factorial - 20! is 2432902008176640000, within u64
//     assert_eq!(
//         Calculator::evaluate("20!".to_string()).unwrap(),
//         2432902008176640000.0
//     );
//     // Large exponentiation
//     assert_eq!(
//         Calculator::evaluate("2 ^ 100".to_string()).unwrap(),
//         1.2676506002282294e30
//     );
//     // Very large exponent might cause inf
//     assert!(
//         Calculator::evaluate("10 ^ 1000".to_string())
//             .unwrap()
//             .is_infinite()
//     );
// }
//
// #[test]
// fn test_floor() {
//     assert_eq!(Calculator::evaluate("floor 3.7".to_string()).unwrap(), 3.0);
//     assert_eq!(
//         Calculator::evaluate("floor (0 - 2.3)".to_string()).unwrap(),
//         -3.0
//     );
//     assert_eq!(Calculator::evaluate("floor 5.0".to_string()).unwrap(), 5.0);
//     assert_eq!(
//         Calculator::evaluate("floor (0 - 5.0)".to_string()).unwrap(),
//         -5.0
//     );
// }
//
// #[test]
// fn test_ceil() {
//     assert_eq!(Calculator::evaluate("ceil 3.2".to_string()).unwrap(), 4.0);
//     assert_eq!(
//         Calculator::evaluate("ceil (0 - 2.7)".to_string()).unwrap(),
//         -2.0
//     );
//     assert_eq!(Calculator::evaluate("ceil 5.0".to_string()).unwrap(), 5.0);
//     assert_eq!(
//         Calculator::evaluate("ceil (0 - 5.0)".to_string()).unwrap(),
//         -5.0
//     );
// }
//
// #[test]
// fn test_abs() {
//     assert_eq!(Calculator::evaluate("abs 5".to_string()).unwrap(), 5.0);
//     assert_eq!(
//         Calculator::evaluate("abs (0 - 5)".to_string()).unwrap(),
//         5.0
//     );
//     assert_eq!(Calculator::evaluate("abs 0".to_string()).unwrap(), 0.0);
//     assert_eq!(
//         Calculator::evaluate("abs (0 - 3.7)".to_string()).unwrap(),
//         3.7
//     );
// }
//
// #[test]
// fn test_round() {
//     assert_eq!(Calculator::evaluate("round 3.4".to_string()).unwrap(), 3.0);
//     assert_eq!(Calculator::evaluate("round 3.6".to_string()).unwrap(), 4.0);
//     assert_eq!(
//         Calculator::evaluate("round (0 - 2.4)".to_string()).unwrap(),
//         -2.0
//     );
//     assert_eq!(
//         Calculator::evaluate("round (0 - 2.6)".to_string()).unwrap(),
//         -3.0
//     );
//     assert_eq!(Calculator::evaluate("round 5.0".to_string()).unwrap(), 5.0);
// }
//
// #[test]
// fn test_new_functions_complex() {
//     assert_eq!(
//         Calculator::evaluate("abs (floor (0 - 3.7))".to_string()).unwrap(),
//         4.0
//     );
//     assert_eq!(
//         Calculator::evaluate("ceil (sqrt 15)".to_string()).unwrap(),
//         4.0
//     );
//     assert_eq!(
//         Calculator::evaluate("round 2.5 + 1".to_string()).unwrap(),
//         4.0
//     );
// }
//
// #[test]
// fn test_pi_constant() {
//     let result = Calculator::evaluate("pi".to_string()).unwrap();
//     assert!((result - std::f64::consts::PI).abs() < 1e-10);
// }
//
// #[test]
// fn test_e_constant() {
//     let result = Calculator::evaluate("e".to_string()).unwrap();
//     assert!((result - std::f64::consts::E).abs() < 1e-10);
// }
//
// #[test]
// fn test_constants_in_expressions() {
//     let result = Calculator::evaluate("2 * pi".to_string()).unwrap();
//     assert!((result - 2.0 * std::f64::consts::PI).abs() < 1e-10);
//
//     let result = Calculator::evaluate("e ^ 2".to_string()).unwrap();
//     assert!((result - std::f64::consts::E.powi(2)).abs() < 1e-10);
//
//     let result = Calculator::evaluate("sin pi".to_string()).unwrap();
//     assert!(result.abs() < 1e-10); // sin(π) ≈ 0
// }
>>>>>>> 3396964c
<|MERGE_RESOLUTION|>--- conflicted
+++ resolved
@@ -1,105 +1,51 @@
-use super::Calculator;
-
-<<<<<<< HEAD
+use crate::calc;
+
 fn eval(expression: &str) -> f64 {
-    Calculator::evaluate(expression.to_string()).unwrap()
+    calc::evaluate(expression.to_string()).unwrap()
 }
 
 fn eval_err(expression: &str) -> bool {
-    Calculator::evaluate(expression.to_string()).is_err()
-=======
-enum Expect {
-    Val(f64),
-    Err,
-}
-
-// auxiliary function for tests
-fn eval(lhs: &str, rhs: Expect) -> bool {
-    match Calculator::evaluate(lhs.to_string()) {
-        Ok(result) => match rhs {
-            Expect::Val(expected) => result == expected,
-            Expect::Err => false,
-        },
-        Err(_) => matches!(rhs, Expect::Err),
-    }
-}
-
-#[test]
-fn test_simple_number() {
-    assert!(eval("42", Expect::Val(42.0)));
-    assert!(eval("-3.14", Expect::Val(-3.14)));
->>>>>>> 3396964c
+    calc::evaluate(expression.to_string()).is_err()
 }
 
 #[test]
 fn test_addition() {
-<<<<<<< HEAD
     assert_eq!(eval("2 + 3"), 5.0);
     assert_eq!(eval("1 + 2 + 3"), 6.0);
-=======
-    assert!(eval("2 + 3", Expect::Val(5.0)));
-    assert!(eval("1 + 2 + 3", Expect::Val(6.0)));
->>>>>>> 3396964c
 }
 
 #[test]
 fn test_subtraction() {
-<<<<<<< HEAD
     assert_eq!(eval("5 - 3"), 2.0);
     assert_eq!(eval("10 - 2 - 3"), 5.0);
-=======
-    assert!(eval("5 - 3", Expect::Val(2.0)));
-    assert!(eval("10 - 2 - 3", Expect::Val(5.0)));
->>>>>>> 3396964c
 }
 
 #[test]
 fn test_multiplication() {
-<<<<<<< HEAD
     assert_eq!(eval("4 * 2"), 8.0);
     assert_eq!(eval("2 * 3 * 4"), 24.0);
-=======
-    assert!(eval("4 * 2", Expect::Val(8.0)));
-    assert!(eval("3 * 4 * 2", Expect::Val(24.0)));
->>>>>>> 3396964c
 }
 
 #[test]
 fn test_division() {
-<<<<<<< HEAD
     assert_eq!(eval("8 / 2"), 4.0);
     assert_eq!(eval("20 / 5 / 2"), 2.0);
-=======
-    assert!(eval("8 / 2", Expect::Val(4.0)));
-    assert!(eval("20 / 2 / 5", Expect::Val(2.0)));
->>>>>>> 3396964c
 }
 
 #[test]
 fn test_precedence() {
-<<<<<<< HEAD
     assert_eq!(eval("2 + 3 * 4"), 14.0);
     assert_eq!(eval("10 - 2 / 2"), 9.0);
     assert_eq!(eval("2 + 3 * 4 - 5 / 5"), 13.0);
-=======
-    assert!(eval("2 + 3 * 4", Expect::Val(14.0)));
-    assert!(eval("10 - 2 / 2", Expect::Val(9.0)));
->>>>>>> 3396964c
 }
 
 #[test]
 fn test_parentheses() {
-<<<<<<< HEAD
     assert_eq!(eval("(2 + 3) * 4"), 20.0);
-=======
-    assert!(eval(" (2 + 3) * 4 ", Expect::Val(20.0)));
-    assert!(eval("10 / (2 + 3)", Expect::Val(2.0)));
->>>>>>> 3396964c
 }
 
 #[test]
 fn test_negative() {
-<<<<<<< HEAD
     assert_eq!(eval("10 * -1"), -10.0);
 }
 
@@ -206,15 +152,10 @@
     assert!(eval_err("10 log 1")); // base 1
     assert!(eval_err("-10 log 10")); // negative argument
     assert!(eval_err("10 log -10")); // negative base
-=======
-    assert!(eval("10 * -1", Expect::Val(-10.0)));
-    assert!(eval("5 * -2 + 3", Expect::Val(-7.0)));
->>>>>>> 3396964c
 }
 
 #[test]
 fn test_parsing_errors() {
-<<<<<<< HEAD
     assert!(eval_err("")); // empty string
     assert!(eval_err("abc")); // invalid characters
     assert!(eval_err("2 +")); // incomplete expression
@@ -297,260 +238,4 @@
 
     let result = eval("sin pi");
     assert!(result.abs() < 1e-10); // sin(π) ≈ 0
-}
-=======
-    assert!(eval("", Expect::Err));
-    assert!(eval("abc", Expect::Err));
-    assert!(eval("2 +", Expect::Err));
-    assert!(eval("(2 + 3", Expect::Err));
-    assert!(eval("2 + 3)", Expect::Err));
-}
-
-// #[test]
-// fn test_exponentiation() {
-//     assert_eq!(Calculator::evaluate("2 ^ 3".to_string()).unwrap(), 8.0);
-// }
-//
-// #[test]
-// fn test_modulo() {
-//     assert_eq!(Calculator::evaluate("10 % 3".to_string()).unwrap(), 1.0);
-// }
-//
-// #[test]
-// fn test_logarithm() {
-//     assert_eq!(Calculator::evaluate("100 log 10".to_string()).unwrap(), 2.0);
-// }
-//
-// #[test]
-// fn test_factorial() {
-//     assert_eq!(Calculator::evaluate("5 !".to_string()).unwrap(), 120.0);
-// }
-//
-// #[test]
-// fn test_square_root() {
-//     assert_eq!(Calculator::evaluate("sqrt 16".to_string()).unwrap(), 4.0);
-// }
-//
-// #[test]
-// fn test_sine() {
-//     assert_eq!(
-//         Calculator::evaluate("sin 90".to_string()).unwrap(),
-//         0.8939966636005579
-//     );
-// }
-//
-// #[test]
-// fn test_cosine() {
-//     assert_eq!(Calculator::evaluate("cos 0".to_string()).unwrap(), 1.0);
-// }
-//
-// #[test]
-// fn test_tangent() {
-//     assert_eq!(
-//         Calculator::evaluate("tan 45".to_string()).unwrap(),
-//         1.6197751905438615
-//     );
-// }
-//
-// #[test]
-// fn test_natural_log() {
-//     assert_eq!(
-//         Calculator::evaluate("ln 2.718281828459045".to_string()).unwrap(),
-//         1.0
-//     );
-// }
-//
-// #[test]
-// fn test_complex_expression() {
-//     assert_eq!(
-//         Calculator::evaluate("3 + 5 * 2 - 4 / 2 ^ 2".to_string()).unwrap(),
-//         12.0
-//     );
-//     assert_eq!(
-//         Calculator::evaluate("sqrt 16 + 3 ! - 2 ^ 3".to_string()).unwrap(),
-//         2.0
-//     );
-//     assert_eq!(
-//         Calculator::evaluate("10 log 10 + sin 90 * 2".to_string()).unwrap(),
-//         2.7879933272011157
-//     );
-// }
-//
-// #[test]
-// fn test_last_result_feature() {
-//     assert_eq!(Calculator::evaluate("10 - 5".to_string()).unwrap(), 5.0);
-//     assert_eq!(Calculator::evaluate("- 2".to_string()).unwrap(), 3.0);
-//     assert_eq!(
-//         Calculator::evaluate("sqrt".to_string()).unwrap(),
-//         1.7320508075688772
-//     );
-//     assert_eq!(Calculator::evaluate("2 + 3".to_string()).unwrap(), 5.0);
-// }
-//
-// #[test]
-// fn test_last_result_only_at_beginning() {
-//     assert_eq!(Calculator::evaluate("10 - 5".to_string()).unwrap(), 5.0);
-//     assert!(Calculator::evaluate("2 *".to_string()).is_err());
-//     assert!(Calculator::evaluate("2 +".to_string()).is_err());
-// }
-//
-// #[test]
-// fn test_nested_factorial() {
-//     assert_eq!(Calculator::evaluate("(2!)!".to_string()).unwrap(), 2.0);
-//     assert_eq!(Calculator::evaluate("(3!)!".to_string()).unwrap(), 720.0);
-//     assert_eq!(Calculator::evaluate("3!!".to_string()).unwrap(), 720.0);
-// }
-//
-// #[test]
-// fn test_division_by_zero() {
-//     assert!(Calculator::evaluate("5 / 0".to_string()).is_err());
-//     assert!(Calculator::evaluate("0 / 0".to_string()).is_err());
-// }
-//
-// #[test]
-// fn test_factorial_edge_cases() {
-//     assert!(Calculator::evaluate("2.5!".to_string()).is_err());
-//     assert!(Calculator::evaluate("0!".to_string()).unwrap() == 1.0);
-// }
-//
-// #[test]
-// fn test_sqrt_negative() {
-//     assert!(Calculator::evaluate("sqrt -1".to_string()).is_err());
-//     assert!(Calculator::evaluate("sqrt -4".to_string()).is_err());
-// }
-//
-// #[test]
-// fn test_ln_edge_cases() {
-//     assert!(Calculator::evaluate("ln 0".to_string()).is_err());
-//     assert!(Calculator::evaluate("ln -1".to_string()).is_err());
-// }
-//
-// #[test]
-// fn test_log_edge_cases() {
-//     assert!(Calculator::evaluate("10 log 1".to_string()).is_err()); // base 1
-//     assert!(Calculator::evaluate("-10 log 10".to_string()).is_err()); // negative argument
-//     assert!(Calculator::evaluate("10 log -10".to_string()).is_err()); // negative base
-// }
-// #[test]
-// fn test_modulo_edge_cases() {
-//     assert_eq!(Calculator::evaluate("7 % 3".to_string()).unwrap(), 1.0);
-//     assert_eq!(Calculator::evaluate("7.5 % 2".to_string()).unwrap(), 1.5);
-// }
-//
-// #[test]
-// fn test_large_numbers() {
-//     // Large factorial - 20! is 2432902008176640000, within u64
-//     assert_eq!(
-//         Calculator::evaluate("20!".to_string()).unwrap(),
-//         2432902008176640000.0
-//     );
-//     // Large exponentiation
-//     assert_eq!(
-//         Calculator::evaluate("2 ^ 100".to_string()).unwrap(),
-//         1.2676506002282294e30
-//     );
-//     // Very large exponent might cause inf
-//     assert!(
-//         Calculator::evaluate("10 ^ 1000".to_string())
-//             .unwrap()
-//             .is_infinite()
-//     );
-// }
-//
-// #[test]
-// fn test_floor() {
-//     assert_eq!(Calculator::evaluate("floor 3.7".to_string()).unwrap(), 3.0);
-//     assert_eq!(
-//         Calculator::evaluate("floor (0 - 2.3)".to_string()).unwrap(),
-//         -3.0
-//     );
-//     assert_eq!(Calculator::evaluate("floor 5.0".to_string()).unwrap(), 5.0);
-//     assert_eq!(
-//         Calculator::evaluate("floor (0 - 5.0)".to_string()).unwrap(),
-//         -5.0
-//     );
-// }
-//
-// #[test]
-// fn test_ceil() {
-//     assert_eq!(Calculator::evaluate("ceil 3.2".to_string()).unwrap(), 4.0);
-//     assert_eq!(
-//         Calculator::evaluate("ceil (0 - 2.7)".to_string()).unwrap(),
-//         -2.0
-//     );
-//     assert_eq!(Calculator::evaluate("ceil 5.0".to_string()).unwrap(), 5.0);
-//     assert_eq!(
-//         Calculator::evaluate("ceil (0 - 5.0)".to_string()).unwrap(),
-//         -5.0
-//     );
-// }
-//
-// #[test]
-// fn test_abs() {
-//     assert_eq!(Calculator::evaluate("abs 5".to_string()).unwrap(), 5.0);
-//     assert_eq!(
-//         Calculator::evaluate("abs (0 - 5)".to_string()).unwrap(),
-//         5.0
-//     );
-//     assert_eq!(Calculator::evaluate("abs 0".to_string()).unwrap(), 0.0);
-//     assert_eq!(
-//         Calculator::evaluate("abs (0 - 3.7)".to_string()).unwrap(),
-//         3.7
-//     );
-// }
-//
-// #[test]
-// fn test_round() {
-//     assert_eq!(Calculator::evaluate("round 3.4".to_string()).unwrap(), 3.0);
-//     assert_eq!(Calculator::evaluate("round 3.6".to_string()).unwrap(), 4.0);
-//     assert_eq!(
-//         Calculator::evaluate("round (0 - 2.4)".to_string()).unwrap(),
-//         -2.0
-//     );
-//     assert_eq!(
-//         Calculator::evaluate("round (0 - 2.6)".to_string()).unwrap(),
-//         -3.0
-//     );
-//     assert_eq!(Calculator::evaluate("round 5.0".to_string()).unwrap(), 5.0);
-// }
-//
-// #[test]
-// fn test_new_functions_complex() {
-//     assert_eq!(
-//         Calculator::evaluate("abs (floor (0 - 3.7))".to_string()).unwrap(),
-//         4.0
-//     );
-//     assert_eq!(
-//         Calculator::evaluate("ceil (sqrt 15)".to_string()).unwrap(),
-//         4.0
-//     );
-//     assert_eq!(
-//         Calculator::evaluate("round 2.5 + 1".to_string()).unwrap(),
-//         4.0
-//     );
-// }
-//
-// #[test]
-// fn test_pi_constant() {
-//     let result = Calculator::evaluate("pi".to_string()).unwrap();
-//     assert!((result - std::f64::consts::PI).abs() < 1e-10);
-// }
-//
-// #[test]
-// fn test_e_constant() {
-//     let result = Calculator::evaluate("e".to_string()).unwrap();
-//     assert!((result - std::f64::consts::E).abs() < 1e-10);
-// }
-//
-// #[test]
-// fn test_constants_in_expressions() {
-//     let result = Calculator::evaluate("2 * pi".to_string()).unwrap();
-//     assert!((result - 2.0 * std::f64::consts::PI).abs() < 1e-10);
-//
-//     let result = Calculator::evaluate("e ^ 2".to_string()).unwrap();
-//     assert!((result - std::f64::consts::E.powi(2)).abs() < 1e-10);
-//
-//     let result = Calculator::evaluate("sin pi".to_string()).unwrap();
-//     assert!(result.abs() < 1e-10); // sin(π) ≈ 0
-// }
->>>>>>> 3396964c
+}